--- conflicted
+++ resolved
@@ -115,52 +115,16 @@
 
 Pour plus de détails, consultez le fichier `docs/TEIF_XML_Structure_Analysis.md`.
 
-## Architecture du Projet
-
-### 1. Vue d'ensemble du Générateur TEIF
-
-<img width="100%" alt="Vue d'ensemble du Générateur TEIF" src="https://github.com/user-attachments/assets/64f109ab-fc9c-4c1c-bfd0-37f81d51b088" style="max-width: 800px; display: block; margin: 0 auto;"/>
-
-*Figure 1 : Architecture globale du générateur TEIF*
-
-### 2. Processus de Génération XML
-
-<img width="100%" alt="Processus de génération XML" src="https://github.com/user-attachments/assets/0b07bdd3-41c5-4461-82f0-4c7594c2317f" style="max-width: 800px; display: block; margin: 20px auto;"/>
-
-*Figure 2 : Flux du processus de génération XML*
-
-### 3. Séquence des Étapes
-
-<img width="100%" alt="Séquence des étapes" src="https://github.com/user-attachments/assets/325185fa-4e5f-4d72-aa92-5deaf4522e9c" style="max-width: 800px; display: block; margin: 20px auto;"/>
-
-*Figure 3 : Séquence détaillée des étapes de traitement*
-
-### 4. Structure XML TEIF
-
-<img width="100%" alt="Structure XML TEIF" src="https://github.com/user-attachments/assets/2d1bbd60-fb42-4151-b87c-1277f4eed44b" style="max-width: 800px; display: block; margin: 20px auto;"/>
-
-<<<<<<< HEAD
-*Figure 4 : Structure hiérarchique du document XML TEIF*
-=======
-<img width="3840" height="2654" alt="Untitled diagram _ Mermaid Chart-2025-09-02-123710" src="https://github.com/user-attachments/assets/64f109ab-fc9c-4c1c-bfd0-37f81d51b088" />
-
-
-<img width="2076" height="1155" alt="Diagramme 1 – Processus de génération XML" src="https://github.com/user-attachments/assets/0b07bdd3-41c5-4461-82f0-4c7594c2317f" />
-<img width="2076" height="1155" alt="Diagramme 2 – Séquence des étapes" src="https://github.com/user-attachments/assets/325185fa-4e5f-4d72-aa92-5deaf4522e9c" />
-<img width="2076" height="1155" alt="Diagramme 3 – Structure XML" src="https://github.com/user-attachments/assets/2d1bbd60-fb42-4151-b87c-1277f4eed44b" />
-
-
-
-
->>>>>>> 1c384399
-
-### Légende des Diagrammes
-
-- **Diagramme 1** : Vue d'ensemble montrant les composants principaux et leurs interactions
-- **Diagramme 2** : Flux de processus de la conversion PDF vers XML TEIF
-- **Diagramme 3** : Séquence chronologique des opérations
-- **Diagramme 4** : Structure hiérarchique du document XML final
-
+## Structure du Projet
+
+![Architecture du Générateur TEIF](c:\Users\raefg\Downloads\Untitled%20diagram%20_%20Mermaid%20Chart-2025-09-02-123710.png)
+
+### Légende du Diagramme
+
+- **En rose** : Point d'entrée principal (CLI)
+- **En bleu clair** : Fichiers d'entrée/sortie
+- **En vert clair** : Fichiers de configuration
+- **Boîtes blanches** : Composants principaux
 
 ## Structure du Projet
 
