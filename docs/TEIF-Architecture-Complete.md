--- conflicted
+++ resolved
@@ -35,292 +35,35 @@
 
 <img width="3840" height="2654" alt="main wokflow" src="https://github.com/user-attachments/assets/e125c0dc-6a4a-4c48-8b21-e999a6658f04" />
 
-<<<<<<< HEAD
-\`\`\`mermaid
-graph TB
-    subgraph "Input Layer"
-        PDF[📄 PDF Invoice]
-        CONFIG[⚙️ Configuration Files]
-        CERTS[🔐 Certificates]
-    end
-    
-    subgraph "CLI Interface"
-        CLI[🖥️ Command Line Interface]
-        ARGS[📝 Arguments Parser]
-    end
-    
-    subgraph "Core Processing"
-        EXTRACTOR[🔍 PDF Extractor]
-        GENERATOR[⚡ TEIF Generator]
-        VALIDATOR[✅ XML Validator]
-    end
-    
-    subgraph "TEIF Sections Generation"
-        HEADER[📋 Header Section]
-        PARTNER[👥 Partner Section]
-        LINES[📊 Invoice Lines]
-        TAXES[💰 Tax Calculation]
-        AMOUNTS[💵 Amount Management]
-        PAYMENT[💳 Payment Terms]
-        SIGNATURE[🔏 XAdES Signature]
-    end
-    
-    subgraph "Output Layer"
-        XML[📄 TEIF XML]
-        SIGNED[🔒 Signed XML]
-    end
-    
-    PDF --> CLI
-    CONFIG --> CLI
-    CERTS --> CLI
-    
-    CLI --> ARGS
-    ARGS --> EXTRACTOR
-    EXTRACTOR --> GENERATOR
-    
-    GENERATOR --> HEADER
-    GENERATOR --> PARTNER
-    GENERATOR --> LINES
-    GENERATOR --> TAXES
-    GENERATOR --> AMOUNTS
-    GENERATOR --> PAYMENT
-    
-    HEADER --> VALIDATOR
-    PARTNER --> VALIDATOR
-    LINES --> VALIDATOR
-    TAXES --> VALIDATOR
-    AMOUNTS --> VALIDATOR
-    PAYMENT --> VALIDATOR
-    
-    VALIDATOR --> XML
-    XML --> SIGNATURE
-    SIGNATURE --> SIGNED
-    
-    style PDF fill:#e1f5fe
-    style XML fill:#e8f5e8
-    style SIGNED fill:#fff3e0
-    style CLI fill:#f3e5f5
-    style GENERATOR fill:#fff8e1
-    style SIGNATURE fill:#ffebee
-\`\`\`
-=======
->>>>>>> dc8ba622
+<img width="3840" height="2654" alt="main wokflow" src="https://github.com/user-attachments/assets/e125c0dc-6a4a-4c48-8b21-e999a6658f04" />
+
 
 ## Detailed Component Architecture
 
 <img width="3840" height="1523" alt="Detailed Component Architecture" src="https://github.com/user-attachments/assets/ba503358-b287-4743-8543-ec25e9bd1af8" />
-<<<<<<< HEAD
 
-\`\`\`mermaid
-graph LR
-    subgraph "src/extractors/"
-        EXT1[PDF Extractor]
-        EXT2[Text Parser]
-        EXT3[Data Normalizer]
-    end
-    
-    subgraph "src/teif/sections/"
-        SEC1[header.py]
-        SEC2[partner.py]
-        SEC3[lines.py]
-        SEC4[taxes.py]
-        SEC5[amounts.py]
-        SEC6[payment.py]
-        SEC7[signature.py]
-        SEC8[common.py]
-    end
-    
-    subgraph "src/teif/"
-        GEN[generator.py]
-        UTILS[utils/]
-    end
-    
-    subgraph "src/cli/"
-        MAIN[main.py]
-    end
-    
-    EXT1 --> EXT2
-    EXT2 --> EXT3
-    EXT3 --> GEN
-    
-    GEN --> SEC1
-    GEN --> SEC2
-    GEN --> SEC3
-    GEN --> SEC4
-    GEN --> SEC5
-    GEN --> SEC6
-    GEN --> SEC7
-    
-    SEC8 --> SEC1
-    SEC8 --> SEC2
-    SEC8 --> SEC3
-    SEC8 --> SEC4
-    SEC8 --> SEC5
-    SEC8 --> SEC6
-    SEC8 --> SEC7
-    
-    UTILS --> GEN
-    MAIN --> GEN
-    
-    style GEN fill:#ffeb3b
-    style MAIN fill:#4caf50
-\`\`\`
-=======
->>>>>>> dc8ba622
+<img width="3840" height="1523" alt="Detailed Component Architecture" src="https://github.com/user-attachments/assets/ba503358-b287-4743-8543-ec25e9bd1af8" />
 
 ## TEIF XML Structure Flow
 
 <img width="3840" height="2678" alt="TEIF XML Structure Flow" src="https://github.com/user-attachments/assets/a0f4b888-7210-43ae-92e3-55eea854d36c" />
 
-<<<<<<< HEAD
-\`\`\`mermaid
-graph TD
-    subgraph "TEIF Document Structure"
-        ROOT[🏗️ TEIF Root Element]
-        
-        subgraph "Document Metadata"
-            HEADER_XML[📋 Header<br/>DocumentType: INVOICE<br/>DocumentNumber<br/>DocumentDate<br/>Currency: TND]
-        end
-        
-        subgraph "Business Parties"
-            SELLER[🏢 Seller<br/>Name<br/>TaxIdentifier<br/>Address]
-            BUYER[🏪 Buyer<br/>Name<br/>TaxIdentifier<br/>Address]
-        end
-        
-        subgraph "Invoice Content"
-            INV_HEADER[📄 InvoiceHeader<br/>Invoice Details<br/>References]
-            INV_LINES[📊 InvoiceLines<br/>Line Items<br/>Quantities<br/>Unit Prices]
-            INV_TOTALS[💰 InvoiceTotals<br/>MOA I-181: HT Amount<br/>MOA I-182: VAT Amount<br/>MOA I-183: TTC Amount]
-        end
-        
-        subgraph "Security Layer"
-            SIG_SECTION[🔐 Signature<br/>XAdES-B Format<br/>SignedInfo<br/>SignatureValue<br/>KeyInfo<br/>QualifyingProperties]
-        end
-    end
-    
-    ROOT --> HEADER_XML
-    ROOT --> SELLER
-    ROOT --> BUYER
-    ROOT --> INV_HEADER
-    ROOT --> INV_LINES
-    ROOT --> INV_TOTALS
-    ROOT --> SIG_SECTION
-    
-    style ROOT fill:#2196f3,color:#fff
-    style HEADER_XML fill:#4caf50,color:#fff
-    style SELLER fill:#ff9800,color:#fff
-    style BUYER fill:#ff9800,color:#fff
-    style INV_HEADER fill:#9c27b0,color:#fff
-    style INV_LINES fill:#9c27b0,color:#fff
-    style INV_TOTALS fill:#9c27b0,color:#fff
-    style SIG_SECTION fill:#f44336,color:#fff
-\`\`\`
-=======
->>>>>>> dc8ba622
+<img width="3840" height="2678" alt="TEIF XML Structure Flow" src="https://github.com/user-attachments/assets/a0f4b888-7210-43ae-92e3-55eea854d36c" />
+
 
 ## Signature Generation Process
 
 <img width="3840" height="2990" alt="Signature Generation Process" src="https://github.com/user-attachments/assets/ac16648b-6f0d-4c25-a445-eca2c663c9e5" />
 
-<<<<<<< HEAD
-\`\`\`mermaid
-sequenceDiagram
-    participant PDF as PDF Invoice
-    participant EXT as Extractor
-    participant GEN as TEIF Generator
-    participant SIG as Signature Section
-    participant CERT as Certificate Store
-    participant XML as Final XML
-    
-    PDF->>EXT: Extract invoice data
-    EXT->>GEN: Parsed invoice data
-    GEN->>GEN: Generate TEIF sections
-    GEN->>SIG: Request signature
-    SIG->>CERT: Load certificate & key
-    CERT->>SIG: Certificate data
-    SIG->>SIG: Create SignedInfo
-    SIG->>SIG: Calculate digest (SHA-256)
-    SIG->>SIG: Generate signature value
-    SIG->>SIG: Add XAdES properties
-    SIG->>GEN: Complete signature element
-    GEN->>XML: Final signed TEIF XML
-    
-    Note over SIG: XAdES-B Signature Elements:<br/>- ds:SignedInfo<br/>- ds:SignatureValue<br/>- ds:KeyInfo<br/>- ds:Object (XAdES properties)
-\`\`\`
-=======
->>>>>>> dc8ba622
+<img width="3840" height="2990" alt="Signature Generation Process" src="https://github.com/user-attachments/assets/ac16648b-6f0d-4c25-a445-eca2c663c9e5" />
+
 
 ## Data Flow & Validation
 
 <img width="869" height="3840" alt="Data Flow   Validation" src="https://github.com/user-attachments/assets/bf20c4d1-288a-4e6b-b2ae-18d977ed0248" />
 
-<<<<<<< HEAD
-\`\`\`mermaid
-flowchart TD
-    START([🚀 Start Process])
-    
-    subgraph "Input Validation"
-        CHECK_PDF{📄 Valid PDF?}
-        CHECK_CERT{🔐 Certificate Available?}
-    end
-    
-    subgraph "Data Processing"
-        EXTRACT[🔍 Extract PDF Data]
-        NORMALIZE[📝 Normalize Data]
-        VALIDATE_DATA{✅ Data Valid?}
-    end
-    
-    subgraph "XML Generation"
-        GEN_HEADER[📋 Generate Header]
-        GEN_PARTIES[👥 Generate Parties]
-        GEN_LINES[📊 Generate Lines]
-        GEN_TOTALS[💰 Calculate Totals]
-        VALIDATE_XML{✅ XML Valid?}
-    end
-    
-    subgraph "Signature Process"
-        CREATE_SIG[🔏 Create Signature]
-        SIGN_DOC[✍️ Sign Document]
-        VALIDATE_SIG{✅ Signature Valid?}
-    end
-    
-    SUCCESS([✅ Success: TEIF XML Generated])
-    ERROR([❌ Error: Process Failed])
-    
-    START --> CHECK_PDF
-    CHECK_PDF -->|Yes| CHECK_CERT
-    CHECK_PDF -->|No| ERROR
-    CHECK_CERT -->|Yes| EXTRACT
-    CHECK_CERT -->|No| ERROR
-    
-    EXTRACT --> NORMALIZE
-    NORMALIZE --> VALIDATE_DATA
-    VALIDATE_DATA -->|Yes| GEN_HEADER
-    VALIDATE_DATA -->|No| ERROR
-    
-    GEN_HEADER --> GEN_PARTIES
-    GEN_PARTIES --> GEN_LINES
-    GEN_LINES --> GEN_TOTALS
-    GEN_TOTALS --> VALIDATE_XML
-    VALIDATE_XML -->|Yes| CREATE_SIG
-    VALIDATE_XML -->|No| ERROR
-    
-    CREATE_SIG --> SIGN_DOC
-    SIGN_DOC --> VALIDATE_SIG
-    VALIDATE_SIG -->|Yes| SUCCESS
-    VALIDATE_SIG -->|No| ERROR
-    
-    style START fill:#4caf50,color:#fff
-    style SUCCESS fill:#4caf50,color:#fff
-    style ERROR fill:#f44336,color:#fff
-    style CHECK_PDF fill:#2196f3,color:#fff
-    style CHECK_CERT fill:#2196f3,color:#fff
-    style VALIDATE_DATA fill:#ff9800,color:#fff
-    style VALIDATE_XML fill:#ff9800,color:#fff
-    style VALIDATE_SIG fill:#ff9800,color:#fff
-\`\`\`
-=======
->>>>>>> dc8ba622
+<img width="869" height="3840" alt="Data Flow   Validation" src="https://github.com/user-attachments/assets/bf20c4d1-288a-4e6b-b2ae-18d977ed0248" />
+
 
 ## Key Features
 
